--- conflicted
+++ resolved
@@ -19,17 +19,19 @@
 logging.basicConfig(level=logging.INFO)
 logger = logging.getLogger(__name__)
 
-class TCPReno(object):
-    """SimPy process representing the flow control using TCP reno.
-
-    TCP reno multiplicative increases the flow window size at the 
+
+class Reno(object):
+    """SimPy process representing the flow control using TCP Reno.
+
+    TCP Reno multiplicative increases the flow window size at the 
     acknowledgement of each packet: slow start phase. When we drop 
     packets or reach a threshold, we drop the window down to half its
     current size and enter the congestion avoidance phase. 
 
-    :param: Flow flow: the flow that is using TCP reno
-    :param: int window: initial window size (in packets)
-    :param: int timeout: packet acknowledgement timeout
+    :param flow: the flow that is using TCP Reno
+    :type flow: :class:`Flow`
+    :param int window: initial window size (in packets)
+    :param int timeout: packet acknowledgement timeout
     """
     def __init__(self, flow, window, timeout):
         # The flow running this TCP algorithm
@@ -38,18 +40,14 @@
         self._window = window
         # Length of time we wait before packets are considered dropped
         self._timeout = timeout
-
+        # Slow start threshold
         self._slow_start = 1
-
         # Start the packet generator
         self._gen = self._flow._generator()
-
         # Mapping of unacknowledged packet id -> packet
         self._flow._outbound = dict()
-
          # Hash table mapping unacknowledged packet -> departure time
         self._unacknowledged = dict()
-
 
     @property
     def window(self):
@@ -95,10 +93,8 @@
         """
         # Yield initial delay
         yield self._flow._env.timeout(self._flow._delay)
-
         # Counter for the number of completed windows
         window_count = 0
-
         # Send all the packets
         while True:
             try:
@@ -106,8 +102,8 @@
                 while self._flow._window_sent < self._flow._window:
                     logger.info(
                         "flow {}, {} sending packet {} at time {}".format(
-                            self._flow._id, self._flow._host.addr, self._flow._sent, 
-                            self._flow._env.now))
+                            self._flow._id, self._flow._host.addr,
+                            self._flow._sent, self._flow._env.now))
                     # Generate the next packet to send
                     packet = next(self._flow._packets)
                     # Increment the count of generated packets
@@ -139,26 +135,24 @@
                 break
         # Wait for the packets in the last window
         yield self._flow._wait_for_ack
-        logger.info("flow {}, {} finished transmitting".format(self._flow._host.addr,
-                                                               self._flow._id))
+        logger.info("flow {}, {} finished transmitting"
+                    "".format(self._flow._host.addr, self._flow._id))
 
     def retransmit(self):
-        """Retransmit all unacknowedged packets. Called when we experience a 
-        timeout or have three duplicate acknowledgements. """
-
+        """Retransmit all unacknowedged packets.
+
+        Called when we experience a timeout or have three duplicate
+        acknowledgements.
+        """
         for packet in self._flow._outbound:
-
             logger.info(
                 "flow {}, {} retransmit packet {} at time {}".format(
                     self._flow._id, self._flow._host.addr, packet.id, 
                     self._flow._env.now))
-            
             # Transmit Packet
             yield self._flow.env.process(self._flow.transmit(packet))
-
         # Passivate packet generation
         yield self._wait_for_ack
-
 
     def acknowledge(self, ack):
         """Receive an acknowledgement packet.
@@ -178,23 +172,16 @@
         """
         
         # store ID of packet being acknowledged
-
         pid = ack.id
-
         # store ID of next expected package
-
         expected = ack.data
-
         # For an acknowledgement received, send packet from next window
         self._next_packet()
-
         self._detect_duplicate(ack)
-
         # if the flow is in slow start phase
         if self._slow_start == 1:
             # increase window size exponentially
             self._flow._window += resources.Packet.size
-
             # enter congestion avoidance if we have reached the ss threshold
             if self._flow._window >= self._flow._ssthresh:
                 self._slow_start = 0
@@ -202,15 +189,12 @@
         else:
             # increase the window size linearly
             self._flow._window += resources.Packet.size / self._window
-
         logger.info("flow {}, window size increases to {} at time {}".format(
             self._flow._id, self._flow._window, self._flow._env.now)) 
-       
         # Packet Loss Detection #1: Timeout
         timeoutprocess = self._flow._env.process(self._wait_timeout())
         yield timeoutprocess
         # TODO: timeoutprocess.interrupt()
-
         # if the ACK packet is not from a retransmitted packet
         if ack.id >= self._flow._sent - self._flow._window:
             # Continue sending more packets
@@ -218,7 +202,7 @@
             self._flow._wait_for_ack = self._flow._env.event()
     
     def _wait_timeout(self):
-        """ Wait for timeout time for acknowledgement packets
+        """Wait for timeout time for acknowledgement packets.
 
         When a flow completes sending packets of the current window
         and there are packets that have not been acknowledged, 
@@ -227,13 +211,16 @@
         # Packet Loss Detection #1: Timeout
         # if we sent enough packets to fill the current window
         # and we have outstanding packets that have not been acknowledged yet
-        while self._flow._window_sent >= self._flow._window and len(self._flow._outbound) != 0:
-            logger.info("Waiting for timeout at time {}".format(self._flow._env.now))
+        while self._flow._window_sent >= self._flow._window and \
+            len(self._flow._outbound) != 0:
+            logger.info("Waiting for timeout at time "
+                        "{}".format(self._flow._env.now))
             # wait for timeout time to see that we receive the ACK
             try:
                 yield self._flow._env.timeout(self._timeout)
                 # we've timed out, so half the window size
-                logger.info("Flow Timeout at time {}".format(self._flow._env.now))
+                logger.info("Flow Timeout at time "
+                            "{}".format(self._flow._env.now))
                 self._flow._window /= 2
                 # TODO: call fast recovery
                 # break out of while loop
@@ -243,7 +230,7 @@
                 return
 
     def _detect_duplicate(self, ack):
-        """ Keeps track of duplicate acknowledgements for TCP reno
+        """Keeps track of duplicate acknowledgements for TCP Reno.
 
         If the id of the acknowledgement packet is that of a packet
         that we have not yet acknowledged, remove from the outbound dict.
@@ -251,8 +238,8 @@
         Increment the duplicate counter 
         """
         # Acknowledge the packet whose ACK was received
-        
-        if ack.id in self._flow._outbound.keys() and ack.id == ack.expected - 1:
+        if ack.id in self._flow._outbound.keys() and \
+            ack.id == ack.expected - 1:
             # Packet was successfully acknowledged when expected 
             # was incremented by one.
             del self._flow._outbound[ack.id]
@@ -264,20 +251,22 @@
             self._flow._dupCount += 1
        
         if self._flow._dupCount == 3:
-            logger.info("Received 3 duplicate ACKS of expected {} at time {}".format(
+            logger.info("Received 3 duplicate ACKS of expected {} at time "
+                        "{}".format(
                 ack.id, self._flow._env.now))
             self._flow._window /= 2
             # enter fast retransmit
             yield self._flow.env.process(self.retransmit())
 
     def run(self):
-        """ Run TCP reno & send data
+        """Run TCP Reno & send data
 
         :return: None
         """
         # Start
         #proc = self._flow._env.process(self._tcp_reno())
         yield self._flow._env.process(self.generate())
+
 
 class FAST(object):
     """SimPy process implementing FAST TCP.
@@ -538,7 +527,7 @@
     :param list tcp_params: parameters for the TCP algorithm
     """
 
-    allowed_tcp = {"FAST": FAST}
+    allowed_tcp = {"FAST": FAST, "Reno", Reno}
     """A dict mapping TCP specifiers to implementations (classes)."""
 
     def __init__(self, env, host, dest, data, delay, tcp, tcp_params):
@@ -551,7 +540,6 @@
         self._data = data
         # Time (simulation time) to wait before initial transmission
         self._delay = delay
-<<<<<<< HEAD
         # Check for a valid TCP specifier
         if tcp in self.allowed_tcp:
             # Initialize TCP object
@@ -560,33 +548,6 @@
             raise ValueError("unsupported TCP algorithm \"{}\"".format(tcp))
         # Register this flow with its host, and get its ID
         self._id = self._host.register(self)
-=======
-        # The flow is either is SS(0) or CA(1) states
-        self._state = 0
-        # The slowstart threshold. Set it to be a large number
-        self._ssthresh = 100000
-        # Queue to check for duplicate ACKs for packet loss
-        self._dupQueue = collections.deque(maxlen = 4)
-        # Counter to check for duplicate ACKs for packet loss
-        self._dupCount = 0
-        # Register this flow with its host, and get its ID
-        self._id = self._host.register(self)
-        # Initialize packet generator
-        self._packets = self._generator()
-        # Dictionary of unacknowedged packets (maps ID -> packet)
-        self._outbound = dict()
-        # Number of packets generated so far
-        self._sent = 0
-        # Initialize per-window sent data counter
-        self._window_sent = 0
-        # Initialize window sent data counter for the next window
-        self._window2_sent = 0
-        # Wait to receive acknowledgement (passivation event)
-        self._wait_for_ack = self._env.event()
->>>>>>> 986b8829
-
-        # Create the TCP class we wish to use
-        self._tcp = TCPReno(self, self._window, self._time)
 
     @property
     def dest(self):
@@ -639,25 +600,18 @@
 
         return g
 
-<<<<<<< HEAD
-    def transmit(self, packet):
-        """Transmit an outbound packet to localhost.
-
-        :param packet: the data packet to send
-        :type packet: :class:`resources.Packet`
-        """
-        yield self.env.process(self._host.receive(packet))
-
     def generate(self):
         """Generate packets from this flow."""
         yield self.env.timeout(self._delay)
         yield self.env.process(self._tcp.run())
-=======
-    def generate(self):
-        """Generate packets from this flow."""
-        yield self._env.timeout(self._delay)
-        yield self._env.process(self._tcp.run())
->>>>>>> 986b8829
+
+    def transmit(self, packet):
+        """Transmit an outbound packet to localhost.
+        
+        :param packet: the data packet to send
+        :type packet: :class:`resources.Packet`
+        """
+        yield self._env.process(self._host.receive(packet))
 
     def acknowledge(self, ack):
         """Receive an acknowledgement packet.
@@ -676,25 +630,10 @@
         :return: None
         """
         logger.info("flow {}, {} acknowledges packet {} at time {}".format(
-<<<<<<< HEAD
             self._id, self._host.addr, ack.id, self.env.now))
         # Send this acknowledgement to the TCP algorithm
         yield self.env.process(self._tcp.acknowledge(ack))
-=======
-            self._id, self._host.addr, ack.id, self._env.now))
-
-        # call the TCP we want this flow to use
-      
-        yield self._env.process(self._tcp.acknowledge(ack))
-
->>>>>>> 986b8829
-
-    def transmit(self, packet):
-        """Transmit an outbound packet to localhost.
-        :param packet: the data packet to send
-        :type packet: :class:`resources.Packet`
-        """
-        yield self._env.process(self._host.receive(packet))
+
 
 class Host(object):
     """SimPy process representing a host.
@@ -797,11 +736,7 @@
             # Transmit an outbound packet
             yield self.res.env.process(self._transport.send(packet))
         else:
-<<<<<<< HEAD
             logger.info("host {} processing ACK {}, {}, {} at time"
-=======
-            logger.info("host {} transmitting inbound ACK {}, {}, {} at time"
->>>>>>> 986b8829
                         " {}".format(self.addr, packet.src, packet.flow,
                                      packet.id, self.res.env.now))
             # Send an inbound ACK to its destination flow
@@ -818,7 +753,6 @@
         self._flows.append(flow)
         return len(self._flows) - 1
 
-<<<<<<< HEAD
 
 class Transport(object):
     """This class is a directional transport handler for a link.
@@ -874,8 +808,6 @@
         return Transport(self.link, 1 - self.direction)
 
 
-=======
->>>>>>> 986b8829
 class Link(object):
     """SimPy process representing a link.
 
@@ -1032,9 +964,7 @@
         # Flag indicating if router has converged
         self._converged = False
         # timeout duration used to set frequency of routing table updates
-        self._timeout = 5000 #every 5s
-
-
+        self._timeout = 5000 # every 5s
 
     @property
     def addr(self):
@@ -1163,7 +1093,8 @@
                     # create new packet
                     new_pkt = Routing((host, new_cost, new_path, new_link_ref))
                     # send the newly created packet
-                    yield self.res.env.process(self.transmit(new_pkt, transport))
+                    yield self.res.env.process(self.transmit(new_pkt, 
+                                                             transport))
 
             # after receiving a routing packet,
             yield self.env.timeout(self._timeout)
@@ -1177,7 +1108,8 @@
                     #on the router recieving the packet
                     transport_ref = transport.reverse()
                     new_pkt = Finish(pid, transport_ref)
-                    yield self.res.env.process(self.transmit(new_pkt, transport))
+                    yield self.res.env.process(self.transmit(new_pkt, 
+                                                             transport))
 
         # check for one degree of convergence (this router and neighbors)
         if self._converged and all(self._finish_table.values()):
