"""
.. module:: process
    :platform: Unix
    :synopsis: This module defines network actors as processes
"""

import logging
import math
import queue
import random
import simpy

import resources

logging.basicConfig(level=logging.INFO)
logger = logging.getLogger(__name__)


class Flow(object):
    """SimPy process representing a flow.

    Each flow process is connected to a source host, and generates as
    many packets as are necessary to send all of its data.  If data is
    None, a random, 8-bit number of packets are sent.

    :param simpy.Environment env: the simulation environment
    :param host: the source host of this flow
    :type host: :class:`Host`
    :param int dest: the address of the destination host
    :param int data: the total amount of data to transmit (bits)
    :param int window: the transmission window size (bits)
    :param int timeout: the (simulation) time to wait for :class:`ACK`'s 
    """

    def __init__(self, env, host, dest, data, window, timeout, delay):
        self._env = env
        # Flow host
        self._host = host
        # FLow destination
        self._dest = dest
        # Amount of data to transmit (bits)
        self._data = data
        # Window size for this flow
        self._window = window
        # Time (simulation time) to wait for an acknowledgement before
        # retransmitting a packet
        self._time = timeout
        # Time (simulation time) to wait before initial transmission
        self._delay = delay

        # Register this flow with its host, and get its ID
        self._id = self._host.register(self)
        # Initialize packet generator
        self._packets = self._generator()
        # Dictionary of unacknowedged packets (maps ID -> packet)
        self._outbound = dict()
        # Number of packets generated so far
        self._sent = 0
        # Initialize per-window sent data counter
        self._window_sent = 0
        # Wait to receive acknowledgement (passivation event)
        self._wait_for_ack = self._env.event()

    @property
    def dest(self):
        """The destination address for this flow.

        :return: destination address
        :rtype: int
        """
        return self._dest

    @property
    def data(self):
        """The total amount of data to transfer.

        :return: data size (bits)
        :rtype: int
        """
        return self._data

    @property
    def id(self):
        """The ID of this flow, assigned by its host.

        :return: flow id, relative to localhost
        :rtype: int
        """
        return self._id

    @property
    def timeout(self):
        """The time after which packets are considered dropped.

        :return: acknowledgement timeout (simulation time)
        :rtype: int
        """
        return self._time

    @property
    def window(self):
        """Transmission window size, in bits.

        :return: window size (bits)
        :rtype: int
        """
        return self._window

    def _generator(self):
        """Create a packet generator.

        If a data size is given, return a generator which yields
        ceil(data size / packet size) packets.  If data size is None,
        it yields a random, 8-bit number of packets.
        """
        n = 0
        if self._data == None:
            # Pick a random 8-bit number of packets to send
            n = random.getrandbits(8)
        else:
            # Calculate how many packets are needed to send self._data bits
            n = math.ceil(self._data / resources.Packet.size)

        # Create packet generator
        g = (resources.Packet(self._host.addr, self._dest, self._id, i)
             for i in range(n))

        return g

    def generate(self):
        """Generate and transmit outbound data packets.

        This process has an underlying generator which yields the number
        of packets required to transmit all the data.  The process then
        passivates until the acknowledgement of those packets reactivates
        it.

        :return: None
        """
        # Yield initial delay
        yield self._env.timeout(self._delay)

        # Send all the packets
        while True:
            try:
                # Send as many packets as fit in our window
                while self._window_sent < self._window:
                    logger.info(
                        "flow {}, {} sending packet {} at time {}".format(
                            self._id, self._host.addr, self._sent, 
                            self._env.now))
                    # Generate the next packet to send
                    packet = next(self._packets)
                    # Increment the count of generated packets
                    self._sent += 1
                    # Increment the counter for data sent in this window
                    self._window_sent += packet.size
                    # Add the packet to the map of unacknowedged packets
                    self._outbound[packet.id] = packet
                    # Send the packet through the connected host
                    yield self._env.process(self._host.receive(packet))
                # Passivate packet generation
                yield self._wait_for_ack
                # On reactivation, reset data counter for new window
                self._window_sent = 0
            except StopIteration:
                # Stop trying to send packets once we run out
                break
        # Wait for the packets in the last window
        yield self._wait_for_ack
        logger.info("flow {}, {} finished transmitting".format(self._host.addr,
                                                               self._id))

    def acknowledge(self, ack):
        """Receive an acknowledgement packet.

        If an acknowledgement is received from a packet in the previous
        window, this generator waits <timeout> units of simulation time
        until declaring any unacknowedged packets dropped, and
        retransmitting them.  Once finished transmitting any dropped
        packets, packet generation is reactivated.  If an acknowledgement
        is received from a retransmitted packet (i.e., outside the
        previous window), it is marked as acknowledged, but does not
        trigger a timeout or packet generation.

        :param ack: acknowledgement packet
        :type ack: :class:`resources.ACK`
        :return: None
        """
        logger.info("flow {}, {} acknowledges packet {} at time {}".format(
            self._id, self._host.addr, ack.id, self._env.now))

        # Acknowledge the packet whose ACK was received
        del self._outbound[ack.id]

        # If this ACK is not from a re-transmitted packet
        if ack.id >= self._sent - self._window:
            # Wait for other acknowledgements
            yield self._env.timeout(self._time)

            # TODO: congestion control algorithm should modify window
            #       and detect/recover dropped packets

            # Continue sending more packets
            self._wait_for_ack.succeed()
            self._wait_for_ack = self._env.event()


class Host(object):
    """SimPy process representing a host.

    Each host process has an underlying HostResource which handles
    (de)queuing packets.  This process handles interactions between the
    host resource, any active flows, and up to one outbound link.

    :param simpy.Environment env: the simulation environment
    :param int addr: the address of this host
    """

    def __init__(self, env, addr):
        # Initialize host resource
        self.res = resources.HostResource(env, addr)
        # Host address
        self._addr = addr
        # Active flows
        self._flows = list()
        # Outbound link
        self._transport = None

    @property
    def addr(self):
        """The address of this host.

        :return: host address
        :rtype: int
        """
        return self._addr

    @property
    def flows(self):
        """A list of flows active on this host.

        :return: a list of flows
        :rtype: [:class:`Flow`]
        """
        return self._flows

    def connect(self, transport):
        """Connect a new (link) transport handler to this host.

        :param function transport: transport handler
        :return: None
        """
        self._transport = transport

    def disconnect(self, transport):
        """Disconnect an existing transport handler.

        If the given transport handler is not connected to this host,
        do nothing.

        :param function transport: the transport handler to disconnect
        :return: None
        """
        if transport == self._transport:
            self._transport = None

    def receive(self, packet):
        """Receive a packet.

        Packets may be inbound or outbound, data or acknowledgement
        packets.  Inbound data packets automatically generate an
        outbound acknowledgement.

        :param packet: the packet to process
        :type packet: :class:`resources.Packet`
        """
<<<<<<< HEAD
        logger.info("host {} received packet {}, {} at time {}".format(
            self.addr, packet.flow, packet.id, self.res._env.now))
=======

        logger.info("host {} received packet {} at time {}".format(
            self.addr, packet.id, self.res._env.now))
>>>>>>> e4953b03

        # Queue new packet for transmission, and dequeue a packet. The
        # HostResource.receive event returns an outbound ACK if the
        # dequeued packet was an inbound data packet
        packet = yield self.res.receive(packet)

        # Transmit the dequeued packet
        yield self.res._env.process(self.transmit(packet))

<<<<<<< HEAD
    def transmit(self, packet):
=======

    def _transmit(self, packet):
>>>>>>> e4953b03
        """Transmit a packet.

        Inbound data packets are replaced by an acknowledgement packet
        when they exit the host's internal queue, so there are only two
        cases: packets may be outbound, or they are ACK's destined for
        a flow on this host.

        :param packet: the outbound packet
        :type packet: :class:`resources.Packet`
        :return: None
        """

        if packet.dest != self._addr:
<<<<<<< HEAD
            logger.info("host {} transmitting packet {}, {}, {} at time"
                        " {}".format(self.addr, packet.src, packet.flow, 
                                     packet.id, self.res._env.now))

=======
            logger.info("host {} transmitting packet {} at time {}".format(
                self.addr, packet.id, self.res._env.now))
>>>>>>> e4953b03
            # Transmit an outbound packet

            yield self.res._env.process(self._transport(packet))
        else:
<<<<<<< HEAD
=======
            logger.info("host {} transmitting ACK {} at time {}".format(
                self.addr, packet.id, self.res._env.now))
>>>>>>> e4953b03
            # Send an inbound ACK to its destination flow
            yield self.res._env.process(
                self._flows[packet.flow].acknowledge(packet))

    def register(self, flow):
        """Register a new flow on this host, and return the flow ID.

        :param flow: a new flow to register with this host
        :type flow: :class:`Flow`
        :return: None
        """
        self._flows.append(flow)
        return len(self._flows) - 1


class Link(object):
    """SimPy process representing a link.

    Each link process has an underlying LinkResource which handles
    (de)queuing packets.  This process handles interactions between the
    link resource, and the processes it may connect.

    :param simpy.Environment env: the simulation environment
    :param int capacity: the link rate, in bits per second
    :param int size: the link buffer size, in bits
    :param int delay: the link delay in simulation time
    """

    def __init__(self, env, capacity, size, delay):
        # Initialize link resource
        self.res = resources.LinkResource(env, capacity, size)
        # Link delay (simulation time)
        self._delay = delay

        # Endpoints for each direction
        self._endpoints = [None, None]
        # "Upload" handler
        self._up = lambda p: self.receive(resources.UP, p)
        # "Download" handler
        self._down = lambda p: self.receive(resources.DOWN, p)

    @property
    def delay(self):
        """The link delay in seconds."""
        return self._delay

    @property
    def endpoints(self):
        """A list of connected endpoints (up to 1 per direction)"""
        return self._endpoints

    def connect(self, A, B):
        """Connect two network components via this link.

        :param A: the first new endpoint of this link
        :type A: :class:`Host`, or :class:`Router` 
        :param B: the second new endpoint of this link
        :type B: :class:`Host`, or :class:`Router` 
        :return: None
        """
        # Store the endpoints
        self._endpoints = [A, B]
        # Connect the "upload" (0 -> 1) hander
        self._endpoints[0].connect(self._up)
        # Connect the "download" (1 -> 0) handler 
        self._endpoints[1].connect(self._down)

    def disconnect(self):
        """Disconnect a link from its two endpoints.

        :return: None
        """
        # Disconnect "upload" handler
        self._endpoints[0].disconnect(self._up)
        # Disconnect "download" handler
        self._endpoints[1].disconnect(self._down)
        # Reset the endpoints
        self._endpoints = [None, None]

    def receive(self, direction, packet):
        """Receive a packet to transmit in a given direction.

        New packets are appended to one of the link's internal directional
        buffer, and trigger the dequeuing of a packet from that buffer.
        The dequeued packet is then sent across the link.  All link
        buffers are drop-tail.
<<<<<<< HEAD

        :param int direction: the direction to transport the packet
        :param packet: the packet to send through the link
        :type packet: :class:`resources.Packet`
        :return: None
        """
        logger.info("link received packet {}, {}, {} at time {}".format(
            packet.src, packet.flow, packet.id, self.res._env.now))
=======
        """
        logger.info("link received packet at time {}".format(
            self.res._env.now))
>>>>>>> e4953b03
        # Queue the new packet for transmission, and dequeue a packet
        packets = yield self.res.transport(direction, packet)
        # Transmit the dequeued packets, if any
        yield self.res._env.process(self.transmit(direction, packets))

    def transmit(self, direction, packets):
        """Transmit packets across the link in a given direction.

        This generating function yields a transmission process for each
        packet given

        :param int direction: the direction to transport the packet
        :param packet: a list of packets to transmit
        :type packet: [:class:`resources.Packet`]
        :return: None
        """
<<<<<<< HEAD
        # Transmit packet after waiting, as if sending the packet
        # across a physical link
        for p in packets:
            logger.info("transmitting packet {}, {}, {} at time {}".format(
                p.src, p.flow, p.id, self.res._env.now))
=======
        # If the link isn't busy
        if packet.size + self._traffic[direction] <= self._capacity:
            logger.info("link transmitting packet at time {}".format(
                self.res._env.now))
>>>>>>> e4953b03
            # Increment directional traffic
            self.res.update_traffic(direction, p.size)
            yield simpy.util.start_delayed(self.res._env,
                self._endpoints[direction].receive(p), self._delay)
            self.res.update_traffic(direction, -p.size)

<<<<<<< HEAD

class Router(object):
    """Simpy process representing a router.
=======
    def __init__(self, env, host, dest, window, timeout, data):
        self._env = env
        # Flow host
        self._host = host
        # FLow destination address
        self._dest = dest
        # Window size for this flow (in bits)
        self._window = window
        # Slow start threshold. Make it a huge number so that we continue through
        # the slow start phase
        self._ssthresh = 9000000000
        # Time (in simulation time) to wait for an acknowledgement before
        # retransmitting a packet
        self._time = timeout
        # Amount of data to transmit (bits)
        self._data = data
        # Register this flow with its host, and get its ID
        self._id = self._host.register(self)
        # Initialize packet generator
        self._packets = self._generator()
        # Dictionary of unacknowedged packets (maps ID -> packet)
        self._outbound = dict()
        # Number of packets generated so far
        self._sent = 0
        # Wait to receive acknowledgement (passivation event)
        self._wait_for_ack = self._env.event()
        # Congestion algorithm
        # default to reno
        self._congestion = "reno"
>>>>>>> e4953b03

    Router objects each have an underlying PacketQueue resource which
    receives all inbound packets.  When a new packet is received, it
    triggers a packet transmission event.  The dequeued packet is routed
    based on its destination, and data packets are sent to the appropriate
    transport handler (link).

    :param simpy.Environment env: the simulation environment
    :param int addr: the address of this router
    """

    def __init__(self, env, addr):
        # Initialize underlying PacketQueue
        self.res = resources.PacketQueue(env, addr)
        # Address of this router (router ID's are independent of host ID's)
        self._addr = addr
        # Set of outbound links
        self._links = set()
        # Dictionary mapping outbound links to destinations
        self._table = dict()

    @property
    def addr(self):
        """The address of this router.

        :return: router address
        :rtype: int
        """
        return self._addr

    def connect(self, transport):
        """Connect an outbound link.

        :param function transport: transport handler
        :return: None
        """
        # Connect a new transport handler to a new "port"
        self._links.add(transport)

    def disconnect(self, transport):
        """Disconnect a link, if it exists.

        :param function transport: the transport handler to disconnect
        :return: None
        """
<<<<<<< HEAD
        # If the given transport handler is connected, remove it
        self._links.discard(transport)
        try:
            # Delete this outbound link from the routing table
            del self._table[transport]
        except KeyError:
            # If it doesn't exist, do nothing
            pass
=======
        while True:
            try:
                # Send as many packets as fit in our window
                for i in range(self._window):
                    # Generate the next packet to send
                    packet = next(self._packets)
                    logger.info(
                        "flow {}, {} sending packet {} at time {}".format(
                            self._id, self._host.addr, self._sent, 
                            self._env.now))
                    # Increment the count of generated packets
                    self._sent += 1
                    # Add the packet to the map of unacknowedged packets
                    self._outbound[packet.id] = packet
                    # Send the packet through the connected host
                    yield self._env.process(self._host.receive(packet))
                # Passivate packet generation
                yield self._wait_for_ack
            except StopIteration:
                # Stop trying to send packets once we run out (last window
                # is exhausted)
                break
        # Wait for the packets in the last window
        yield self._wait_for_ack
        # Retransmit any remaining unacknowedged packets
        yield self._env.process(self._flush())
>>>>>>> e4953b03

    def receive(self, packet):
        """Receive a packet, and yield a transmission event.

        :param packet:
        :type packet: :class:`resources.Packet`
        :return: None
        """
        logger.info("router {} received packet {} at time {}".format(
            self.addr, packet.id, self.res._env.now))
        # Push another packet through the queue
        packet = yield self.res.receive(packet)
        # Transmit the dequeued packet
        yield self.res._env.process(self.transmit(packet))

    def _route(self, address):
        """Return the correct transport handler for the given address.

        :param int address: the destination address
        :return: the transport handler selected by the routing policy
        :rtype: function
        """

<<<<<<< HEAD
        # TODO: return a transport handler based on the given address
=======
            # TODO: congestion control goes here
>>>>>>> e4953b03

        pass

<<<<<<< HEAD
    def transmit(self, packet):
        """Transmit an outbound packet.
=======
    def TCPreno(self):
        self._window += 8192
        logger.info("flow {}, window size increases to {} at time {}".format(
            self._id, self._window, self._env.now))
        

    def _flush(self):
        """Flush the outbound packet list.
>>>>>>> e4953b03

        :param packet: the outbound packet
        :type packet: :class:`resources.Packet`
        :return: None
        """
        # Determine which transport handler to pass this packet to
        transport = self._route(packet.addr)
        # Send the packet
        yield self.res._env.process(transport(packet))<|MERGE_RESOLUTION|>--- conflicted
+++ resolved
@@ -205,6 +205,12 @@
             self._wait_for_ack.succeed()
             self._wait_for_ack = self._env.event()
 
+    def _tcp_reno(self):
+        self._window += 8192
+        logger.info("flow {}, {} window size increases to {} at time"
+                    " {}".format(self._host.addr,self._id, self._window, 
+                                 self._env.now))        
+
 
 class Host(object):
     """SimPy process representing a host.
@@ -275,15 +281,8 @@
         :param packet: the packet to process
         :type packet: :class:`resources.Packet`
         """
-<<<<<<< HEAD
         logger.info("host {} received packet {}, {} at time {}".format(
             self.addr, packet.flow, packet.id, self.res._env.now))
-=======
-
-        logger.info("host {} received packet {} at time {}".format(
-            self.addr, packet.id, self.res._env.now))
->>>>>>> e4953b03
-
         # Queue new packet for transmission, and dequeue a packet. The
         # HostResource.receive event returns an outbound ACK if the
         # dequeued packet was an inbound data packet
@@ -292,12 +291,7 @@
         # Transmit the dequeued packet
         yield self.res._env.process(self.transmit(packet))
 
-<<<<<<< HEAD
     def transmit(self, packet):
-=======
-
-    def _transmit(self, packet):
->>>>>>> e4953b03
         """Transmit a packet.
 
         Inbound data packets are replaced by an acknowledgement packet
@@ -311,24 +305,15 @@
         """
 
         if packet.dest != self._addr:
-<<<<<<< HEAD
             logger.info("host {} transmitting packet {}, {}, {} at time"
                         " {}".format(self.addr, packet.src, packet.flow, 
                                      packet.id, self.res._env.now))
-
-=======
-            logger.info("host {} transmitting packet {} at time {}".format(
-                self.addr, packet.id, self.res._env.now))
->>>>>>> e4953b03
             # Transmit an outbound packet
-
             yield self.res._env.process(self._transport(packet))
         else:
-<<<<<<< HEAD
-=======
-            logger.info("host {} transmitting ACK {} at time {}".format(
-                self.addr, packet.id, self.res._env.now))
->>>>>>> e4953b03
+            logger.info("host {} transmitting ACK {}, {}, {} at time"
+                        " {}".format(self.addr, packet.src, packet.flow,
+                                     packet.id, self.res._env.now))
             # Send an inbound ACK to its destination flow
             yield self.res._env.process(
                 self._flows[packet.flow].acknowledge(packet))
@@ -415,7 +400,6 @@
         buffer, and trigger the dequeuing of a packet from that buffer.
         The dequeued packet is then sent across the link.  All link
         buffers are drop-tail.
-<<<<<<< HEAD
 
         :param int direction: the direction to transport the packet
         :param packet: the packet to send through the link
@@ -424,11 +408,6 @@
         """
         logger.info("link received packet {}, {}, {} at time {}".format(
             packet.src, packet.flow, packet.id, self.res._env.now))
-=======
-        """
-        logger.info("link received packet at time {}".format(
-            self.res._env.now))
->>>>>>> e4953b03
         # Queue the new packet for transmission, and dequeue a packet
         packets = yield self.res.transport(direction, packet)
         # Transmit the dequeued packets, if any
@@ -445,59 +424,19 @@
         :type packet: [:class:`resources.Packet`]
         :return: None
         """
-<<<<<<< HEAD
         # Transmit packet after waiting, as if sending the packet
         # across a physical link
         for p in packets:
             logger.info("transmitting packet {}, {}, {} at time {}".format(
                 p.src, p.flow, p.id, self.res._env.now))
-=======
-        # If the link isn't busy
-        if packet.size + self._traffic[direction] <= self._capacity:
-            logger.info("link transmitting packet at time {}".format(
-                self.res._env.now))
->>>>>>> e4953b03
             # Increment directional traffic
             self.res.update_traffic(direction, p.size)
             yield simpy.util.start_delayed(self.res._env,
                 self._endpoints[direction].receive(p), self._delay)
             self.res.update_traffic(direction, -p.size)
 
-<<<<<<< HEAD
-
 class Router(object):
     """Simpy process representing a router.
-=======
-    def __init__(self, env, host, dest, window, timeout, data):
-        self._env = env
-        # Flow host
-        self._host = host
-        # FLow destination address
-        self._dest = dest
-        # Window size for this flow (in bits)
-        self._window = window
-        # Slow start threshold. Make it a huge number so that we continue through
-        # the slow start phase
-        self._ssthresh = 9000000000
-        # Time (in simulation time) to wait for an acknowledgement before
-        # retransmitting a packet
-        self._time = timeout
-        # Amount of data to transmit (bits)
-        self._data = data
-        # Register this flow with its host, and get its ID
-        self._id = self._host.register(self)
-        # Initialize packet generator
-        self._packets = self._generator()
-        # Dictionary of unacknowedged packets (maps ID -> packet)
-        self._outbound = dict()
-        # Number of packets generated so far
-        self._sent = 0
-        # Wait to receive acknowledgement (passivation event)
-        self._wait_for_ack = self._env.event()
-        # Congestion algorithm
-        # default to reno
-        self._congestion = "reno"
->>>>>>> e4953b03
 
     Router objects each have an underlying PacketQueue resource which
     receives all inbound packets.  When a new packet is received, it
@@ -543,7 +482,6 @@
         :param function transport: the transport handler to disconnect
         :return: None
         """
-<<<<<<< HEAD
         # If the given transport handler is connected, remove it
         self._links.discard(transport)
         try:
@@ -552,34 +490,6 @@
         except KeyError:
             # If it doesn't exist, do nothing
             pass
-=======
-        while True:
-            try:
-                # Send as many packets as fit in our window
-                for i in range(self._window):
-                    # Generate the next packet to send
-                    packet = next(self._packets)
-                    logger.info(
-                        "flow {}, {} sending packet {} at time {}".format(
-                            self._id, self._host.addr, self._sent, 
-                            self._env.now))
-                    # Increment the count of generated packets
-                    self._sent += 1
-                    # Add the packet to the map of unacknowedged packets
-                    self._outbound[packet.id] = packet
-                    # Send the packet through the connected host
-                    yield self._env.process(self._host.receive(packet))
-                # Passivate packet generation
-                yield self._wait_for_ack
-            except StopIteration:
-                # Stop trying to send packets once we run out (last window
-                # is exhausted)
-                break
-        # Wait for the packets in the last window
-        yield self._wait_for_ack
-        # Retransmit any remaining unacknowedged packets
-        yield self._env.process(self._flush())
->>>>>>> e4953b03
 
     def receive(self, packet):
         """Receive a packet, and yield a transmission event.
@@ -602,34 +512,7 @@
         :return: the transport handler selected by the routing policy
         :rtype: function
         """
-
-<<<<<<< HEAD
+        
         # TODO: return a transport handler based on the given address
-=======
-            # TODO: congestion control goes here
->>>>>>> e4953b03
-
-        pass
-
-<<<<<<< HEAD
-    def transmit(self, packet):
-        """Transmit an outbound packet.
-=======
-    def TCPreno(self):
-        self._window += 8192
-        logger.info("flow {}, window size increases to {} at time {}".format(
-            self._id, self._window, self._env.now))
-        
-
-    def _flush(self):
-        """Flush the outbound packet list.
->>>>>>> e4953b03
-
-        :param packet: the outbound packet
-        :type packet: :class:`resources.Packet`
-        :return: None
-        """
-        # Determine which transport handler to pass this packet to
-        transport = self._route(packet.addr)
-        # Send the packet
-        yield self.res._env.process(transport(packet))+
+        pass